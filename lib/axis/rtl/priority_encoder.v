/*

Copyright (c) 2014-2021 Alex Forencich

Permission is hereby granted, free of charge, to any person obtaining a copy
of this software and associated documentation files (the "Software"), to deal
in the Software without restriction, including without limitation the rights
to use, copy, modify, merge, publish, distribute, sublicense, and/or sell
copies of the Software, and to permit persons to whom the Software is
furnished to do so, subject to the following conditions:

The above copyright notice and this permission notice shall be included in
all copies or substantial portions of the Software.

THE SOFTWARE IS PROVIDED "AS IS", WITHOUT WARRANTY OF ANY KIND, EXPRESS OR
IMPLIED, INCLUDING BUT NOT LIMITED TO THE WARRANTIES OF MERCHANTABILITY
FITNESS FOR A PARTICULAR PURPOSE AND NONINFRINGEMENT. IN NO EVENT SHALL THE
AUTHORS OR COPYRIGHT HOLDERS BE LIABLE FOR ANY CLAIM, DAMAGES OR OTHER
LIABILITY, WHETHER IN AN ACTION OF CONTRACT, TORT OR OTHERWISE, ARISING FROM,
OUT OF OR IN CONNECTION WITH THE SOFTWARE OR THE USE OR OTHER DEALINGS IN
THE SOFTWARE.

*/

// Language: Verilog 2001
<<<<<<< HEAD
`default_nettype none   //do not allow undeclared wires
=======

`resetall
>>>>>>> 7d8b5560
`timescale 1ns / 1ps
`default_nettype none

/*
 * Priority encoder module
 */
module priority_encoder #
(
    parameter WIDTH = 4,
    // LSB priority selection
    parameter LSB_HIGH_PRIORITY = 0
)
(
    input  wire [WIDTH-1:0]         input_unencoded,
    output wire                     output_valid,
    output wire [$clog2(WIDTH)-1:0] output_encoded,
    output wire [WIDTH-1:0]         output_unencoded
);

localparam LEVELS = WIDTH > 2 ? $clog2(WIDTH) : 1;
localparam W = 2**LEVELS;

// pad input to even power of two
wire [W-1:0] input_padded = {{W-WIDTH{1'b0}}, input_unencoded};

wire [W/2-1:0] stage_valid[LEVELS-1:0];
wire [W/2-1:0] stage_enc[LEVELS-1:0];

generate
    genvar l, n;

    // process input bits; generate valid bit and encoded bit for each pair
    for (n = 0; n < W/2; n = n + 1) begin : loop_in
        assign stage_valid[0][n] = |input_padded[n*2+1:n*2];
        if (LSB_HIGH_PRIORITY) begin
            // bit 0 is highest priority
            assign stage_enc[0][n] = !input_padded[n*2+0];
        end else begin
            // bit 0 is lowest priority
            assign stage_enc[0][n] = input_padded[n*2+1];
        end
    end

    // compress down to single valid bit and encoded bus
    for (l = 1; l < LEVELS; l = l + 1) begin : loop_levels
        for (n = 0; n < W/(2*2**l); n = n + 1) begin : loop_compress
            assign stage_valid[l][n] = |stage_valid[l-1][n*2+1:n*2];
            if (LSB_HIGH_PRIORITY) begin
                // bit 0 is highest priority
                assign stage_enc[l][(n+1)*(l+1)-1:n*(l+1)] = stage_valid[l-1][n*2+0] ? {1'b0, stage_enc[l-1][(n*2+1)*l-1:(n*2+0)*l]} : {1'b1, stage_enc[l-1][(n*2+2)*l-1:(n*2+1)*l]};
            end else begin
                // bit 0 is lowest priority
                assign stage_enc[l][(n+1)*(l+1)-1:n*(l+1)] = stage_valid[l-1][n*2+1] ? {1'b1, stage_enc[l-1][(n*2+2)*l-1:(n*2+1)*l]} : {1'b0, stage_enc[l-1][(n*2+1)*l-1:(n*2+0)*l]};
            end
        end
    end
endgenerate

assign output_valid = stage_valid[LEVELS-1];
assign output_encoded = stage_enc[LEVELS-1];
assign output_unencoded = 1 << output_encoded;

endmodule

`resetall<|MERGE_RESOLUTION|>--- conflicted
+++ resolved
@@ -23,12 +23,8 @@
 */
 
 // Language: Verilog 2001
-<<<<<<< HEAD
-`default_nettype none   //do not allow undeclared wires
-=======
 
 `resetall
->>>>>>> 7d8b5560
 `timescale 1ns / 1ps
 `default_nettype none
 
